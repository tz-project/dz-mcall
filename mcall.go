package main

import (
	"bytes"
	"context"
	"encoding/base64"
	"encoding/json"
	"errors"
	"flag"
	"fmt"
	"io"
	"net/http"
	"os"
	"os/exec"
	"os/signal"
	"path/filepath"
	"runtime"
	"strings"
	"sync"
	"syscall"
	"time"

	"github.com/gorilla/pat"
	"github.com/op/go-logging"
	"github.com/spf13/viper"
<<<<<<< HEAD
	metav1 "k8s.io/apimachinery/pkg/apis/meta/v1"
	v1 "k8s.io/api/core/v1"
	"k8s.io/client-go/kubernetes"
	"k8s.io/client-go/rest"
	"k8s.io/client-go/tools/leaderelection"
	"k8s.io/client-go/tools/leaderelection/resourcelock"
	"k8s.io/client-go/tools/clientcmd"
=======
	v1 "k8s.io/api/core/v1"
	metav1 "k8s.io/apimachinery/pkg/apis/meta/v1"
	"k8s.io/client-go/kubernetes"
	"k8s.io/client-go/rest"
	"k8s.io/client-go/tools/clientcmd"
	"k8s.io/client-go/tools/leaderelection"
	"k8s.io/client-go/tools/leaderelection/resourcelock"
>>>>>>> 199325d2
)

const (
	DefaultWorkerNum       = 10
	DefaultTimeout         = 10
	DefaultHTTPHost        = "localhost"
	DefaultHTTPPort        = "3000"
	DefaultFormat          = "json"
	DefaultLogLevel        = "DEBUG"
	DefaultLogFile         = "/var/log/mcall/mcall.log"
	DefaultChannelSize     = 100
	DefaultTimeoutDuration = DefaultTimeout * time.Second

	LogFormat = "%{color}%{time:15:04:05.000000} %{shortfunc} ▶ %{level:.4s} %{id:03x}%{color:reset} %{message}"

	// Error codes
	ErrorCodeSuccess = "0"
	ErrorCodeFailure = "-1"

	// Request types
	RequestTypeCmd  = "cmd"
	RequestTypeGet  = "get"
	RequestTypePost = "post"

	// HTTP methods
	HTTPMethodGet  = "GET"
	HTTPMethodPost = "POST"

	// Content types
	ContentTypeJSON = "application/json"
)

// Config holds all configuration settings
type Config struct {
	Worker struct {
		Number int `mapstructure:"number"`
	} `mapstructure:"worker"`

	WebServer struct {
		Enable bool   `mapstructure:"enable"`
		Host   string `mapstructure:"host"`
		Port   string `mapstructure:"port"`
	} `mapstructure:"webserver"`

	Response struct {
		Format   string `mapstructure:"format"`
		Encoding struct {
			Type string `mapstructure:"type"`
		} `mapstructure:"encoding"`
		ES struct {
			Host      string `mapstructure:"host"`
			ID        string `mapstructure:"id"`
			Password  string `mapstructure:"password"`
			IndexName string `mapstructure:"index_name"`
		} `mapstructure:"es"`
	} `mapstructure:"response"`

	Request struct {
		Subject string `mapstructure:"subject"`
		Timeout int    `mapstructure:"timeout"`
		Input   string `mapstructure:"input"`
		Type    string `mapstructure:"type"`
		Name    string `mapstructure:"name"`
	} `mapstructure:"request"`

	Log struct {
		Level string `mapstructure:"level"`
		File  string `mapstructure:"file"`
	} `mapstructure:"log"`
}

// App represents the main application
type App struct {
	config         *Config
	logger         *logging.Logger
	workerNum      int
	timeout        int
	subject        string
	format         string
	base64         string
	esConfig       ESConfig
	clientset      *kubernetes.Clientset
	leaderElection bool
	namespace      string
	lockName       string
}

// ESConfig holds Elasticsearch configuration
type ESConfig struct {
	Host      string
	ID        string
	Password  string
	IndexName string
}

// FetchedResult represents the result of a fetch operation
type FetchedResult struct {
	Input   string `json:"input"`
	Name    string `json:"name"`
	Error   string `json:"errorCode"`
	Content string `json:"result"`
	TS      string `json:"ts"`
}

// FetchedInput tracks processed inputs to avoid duplicates
type FetchedInput struct {
	m map[string]error
	sync.RWMutex
}

// NewFetchedInput creates a new FetchedInput instance
func NewFetchedInput() *FetchedInput {
	return &FetchedInput{
		m: make(map[string]error),
	}
}

// IsProcessed checks if an input has already been processed
func (fi *FetchedInput) IsProcessed(input string) bool {
	fi.RLock()
	defer fi.RUnlock()
	_, exists := fi.m[input]
	return exists
}

// MarkProcessed marks an input as processed
func (fi *FetchedInput) MarkProcessed(input string, err error) {
	fi.Lock()
	defer fi.Unlock()
	fi.m[input] = err
}

// Commander interface for executing commands
type Commander interface {
	Execute() error
}

// CallFetch represents a fetch operation
type CallFetch struct {
	fetchedInput *FetchedInput
	pipeline     *Pipeline
	input        string
	sType        string
	name         string
	result       chan FetchedResult
}

// NewCallFetch creates a new CallFetch instance
func NewCallFetch(fetchedInput *FetchedInput, pipeline *Pipeline, input, sType, name string) *CallFetch {
	return &CallFetch{
		fetchedInput: fetchedInput,
		pipeline:     pipeline,
		input:        input,
		sType:        sType,
		name:         name,
		result:       make(chan FetchedResult, 1),
	}
}

// Execute implements the Commander interface
func (cf *CallFetch) Execute() error {
	if cf.fetchedInput.IsProcessed(cf.input) {
		return nil
	}

	var doc string
	var err error

	if cf.input != "" {
		switch cf.sType {
		case RequestTypeCmd:
			doc, err = fetchCmd(cf.input)
		case RequestTypeGet:
			doc, err = fetchHTTP(cf.input, HTTPMethodGet, nil)
		case RequestTypePost:
			// For POST requests, we might need to extract data from the URL
			// This is a simplified implementation - you might want to enhance it
			doc, err = fetchHTTP(cf.input, HTTPMethodPost, nil)
		default:
			// Default to GET for unknown types
			doc, err = fetchHTTP(cf.input, HTTPMethodGet, nil)
		}
	}

	cf.fetchedInput.MarkProcessed(cf.input, err)

	content := cf.parseContent(doc)
	var errCode string
	if err != nil {
		errCode = ErrorCodeFailure
	} else {
		errCode = ErrorCodeSuccess
	}

	now := time.Now().UTC()
	result := FetchedResult{
		Input:   cf.input,
		Name:    cf.name,
		Error:   errCode,
		Content: content,
		TS:      now.Format("2006-01-02T15:04:05.000"),
	}

	cf.result <- result
	return nil
}

// parseContent processes the fetched content and triggers next requests
func (cf *CallFetch) parseContent(doc string) string {
	// This is a simplified version - you might want to implement
	// the logic to trigger next requests based on your requirements
	return doc
}

// Pipeline manages worker goroutines
type Pipeline struct {
	request chan Commander
	done    chan struct{}
	wg      *sync.WaitGroup
}

// NewPipeline creates a new Pipeline instance
func NewPipeline() *Pipeline {
	return &Pipeline{
		request: make(chan Commander, DefaultChannelSize),
		done:    make(chan struct{}),
		wg:      new(sync.WaitGroup),
	}
}

// Worker processes commands from the request channel
func (p *Pipeline) Worker() {
	for {
		select {
		case r, ok := <-p.request:
			if !ok {
				return
			}
			if err := r.Execute(); err != nil {
				// Log error for debugging and monitoring
				// Note: In a production environment, you might want to use a proper logger
				fmt.Printf("Worker failed to execute command: %v\n", err)
			}
		case <-p.done:
			return
		}
	}
}

// Run starts the worker goroutines
func (p *Pipeline) Run(workerNum int) {
	p.wg.Add(workerNum)
	for i := 0; i < workerNum; i++ {
		go func() {
			defer p.wg.Done()
			p.Worker()
		}()
	}
}

// Stop gracefully stops the pipeline
func (p *Pipeline) Stop() {
	close(p.done)
	p.wg.Wait()
}

// ResultDoc represents command execution result
type ResultDoc struct {
	Raw   string `json:"raw"`
	Error string `json:"error"`
}

// fetchHTML fetches HTML content from a URL
func fetchHTML(input string) (string, error) {
	return fetchHTTP(input, HTTPMethodGet, nil)
}

// fetchHTTP fetches content from a URL with specified method and data
func fetchHTTP(input string, method string, data map[string]interface{}) (string, error) {
	if input == "" {
		return "", nil
	}

	var req *http.Request
	var err error

	if method == HTTPMethodPost && data != nil {
		jsonData, err := json.Marshal(data)
		if err != nil {
			return "", fmt.Errorf("failed to marshal POST data: %w", err)
		}

		req, err = http.NewRequest(HTTPMethodPost, input, bytes.NewBuffer(jsonData))
		if err != nil {
			return "", fmt.Errorf("failed to create POST request: %w", err)
		}
		req.Header.Set("Content-Type", ContentTypeJSON)
	} else {
		req, err = http.NewRequest(method, input, nil)
		if err != nil {
			return "", fmt.Errorf("failed to create %s request: %w", method, err)
		}
	}

	client := &http.Client{
		Timeout: DefaultTimeoutDuration,
	}

	resp, err := client.Do(req)
	if err != nil {
		return "", fmt.Errorf("failed to execute %s request: %w", method, err)
	}
	defer resp.Body.Close()

	doc, err := io.ReadAll(resp.Body)
	if err != nil {
		return "", fmt.Errorf("failed to read response body: %w", err)
	}

	return string(doc), nil
}

// fetchCmd executes a shell command
func fetchCmd(input string) (string, error) {
	if input == "" {
		return "", nil
	}

	doc, err := exeCmd(input)
	if err != nil {
		return doc, fmt.Errorf("command execution failed: %w", err)
	}

	return doc, nil
}

// exeCmd executes a shell command with timeout
func exeCmd(str string) (string, error) {
	parts := strings.Fields(str)
	if len(parts) == 0 {
		return "", errors.New("empty command")
	}

	cmdName := parts[0]
	args := parts[1:]

	// Clean up arguments
	for i := range args {
		if args[i] == "'Content-Type_application/json'" {
			args[i] = "'Content-Type: application/json'"
		} else {
			args[i] = strings.Replace(args[i], "`", " ", -1)
		}
	}

	ctx, cancel := context.WithTimeout(context.Background(), DefaultTimeoutDuration)
	defer cancel()

	cmd := exec.CommandContext(ctx, cmdName, args...)

	output, err := cmd.CombinedOutput()
	if err != nil {
		if ctx.Err() == context.DeadlineExceeded {
			return "", errors.New("command execution timed out")
		}
		return string(output), fmt.Errorf("command failed: %w", err)
	}

	return string(output), nil
}

// execCmd executes commands and returns results
func (app *App) execCmd(inputs []string, types []string, names []string) []map[string]string {
	start := time.Now()

	pipeline := NewPipeline()
	pipeline.Run(app.workerNum)
	defer pipeline.Stop()

	// Set default values
	if len(types) == 0 {
		types = []string{RequestTypeCmd}
	}
	if len(names) == 0 {
		names = []string{app.subject}
	}

	fetchedInput := NewFetchedInput()
	results := make([]map[string]string, 0, len(inputs))

	// Create and submit fetch requests
	for i, input := range inputs {
		sType := types[0]
		if i < len(types) {
			sType = types[i]
		}

		name := names[0]
		if i < len(names) {
			name = names[i]
		}

		call := NewCallFetch(fetchedInput, pipeline, input, sType, name)
		pipeline.request <- call

		// Wait for result
		result := <-call.result

		// Format result
		formattedResult := app.formatResult(result)
		results = append(results, formattedResult)
	}

	elapsed := time.Since(start)
	app.logger.Debugf("Execution completed in %v", elapsed)

	return results
}

// formatResult formats a single result based on app configuration
func (app *App) formatResult(result FetchedResult) map[string]string {
	formatted := make(map[string]string)

	if app.format == "json" {
		if app.subject != "" {
			formatted["subject"] = app.subject
		}
		formatted["input"] = result.Input
		formatted["name"] = result.Name
		formatted["errorCode"] = result.Error

		// Handle content encoding
		var content string
		if app.base64 == "std" {
			content = base64.StdEncoding.EncodeToString([]byte(result.Content))
		} else if app.base64 == "url" {
			content = base64.URLEncoding.EncodeToString([]byte(result.Content))
		} else {
			content = result.Content
		}
		formatted["result"] = content
		formatted["ts"] = result.TS
	} else {
		formatted["result"] = result.Content
	}

	return formatted
}

// makeResponse creates the response for HTTP requests
func (app *App) makeResponse(inputs []string, types []string, names []string) []byte {
	result := app.execCmd(inputs, types, names)

	if app.format == "json" {
		b, err := json.Marshal(result)
		if err != nil {
			app.logger.Errorf("Failed to marshal response: %v", err)
			return []byte("{}")
		}

		// Handle Elasticsearch if configured
		if app.esConfig.Host != "" {
			app.sendToElasticsearch(b)
		}

		fmt.Println(string(b))
		return b
	} else {
		// Format for non-JSON output
		var output strings.Builder
		for _, r := range result {
			output.WriteString("\n")
			output.WriteString(r["result"])
			output.WriteString("\n=============================================================\n")
		}
		fmt.Print(output.String())
		return []byte("")
	}
}

// sendToElasticsearch sends results to Elasticsearch
func (app *App) sendToElasticsearch(data []byte) {
	// Implementation for sending to Elasticsearch
	// This is a placeholder - implement based on your requirements
	app.logger.Debug("Sending to Elasticsearch (not implemented)")
}

// PrettyString formats JSON string with indentation
func PrettyString(str string) (string, error) {
	var prettyJSON bytes.Buffer
	if err := json.Indent(&prettyJSON, []byte(str), "", "    "); err != nil {
		return "", err
	}
	return prettyJSON.String(), nil
}

// HTTP handlers
func (app *App) getHandle(w http.ResponseWriter, r *http.Request) {
	sType := r.URL.Query().Get(":type")
	name := r.URL.Query().Get(":name")
	paramStr := r.URL.Query().Get(":params")

	app.logger.Debugf("GET request - type: %s, name: %s, params: %s", sType, name, paramStr)

	inputs, types, names := app.parseInputParams(paramStr)
	response := app.makeResponse(inputs, types, names)

	w.Header().Set("Content-Type", "application/json")
	w.Write(response)
}

func (app *App) postHandle(w http.ResponseWriter, r *http.Request) {
	if err := r.ParseForm(); err != nil {
		app.logger.Errorf("Failed to parse form: %v", err)
		http.Error(w, "Bad request", http.StatusBadRequest)
		return
	}

	sType := r.FormValue("type")
	if sType == "" {
		app.logger.Warning("Missing type parameter")
		http.Error(w, "Missing type parameter", http.StatusBadRequest)
		return
	}

	name := r.FormValue("name")
	paramStr := r.FormValue("params")
	if paramStr == "" {
		app.logger.Warning("Missing params parameter")
		http.Error(w, "Missing params parameter", http.StatusBadRequest)
		return
	}

	app.logger.Debugf("POST request - type: %s, name: %s, params: %s", sType, name, paramStr)

	inputs, types, names := app.parseInputParams(paramStr)
	response := app.makeResponse(inputs, types, names)

	w.Header().Set("Content-Type", "application/json")
	w.Write(response)
}

// parseConfigInput parses input configuration from config file
func (app *App) parseConfigInput(inputStr string) ([]string, []string, []string) {
	type Inputs struct {
		Inputs []map[string]interface{} `json:"inputs"`
	}

	var data Inputs
	if err := json.Unmarshal([]byte(inputStr), &data); err != nil {
		app.logger.Errorf("Failed to unmarshal config input: %v", err)
		return nil, nil, nil
	}

	var inputs, types, names []string

	for _, item := range data.Inputs {
		if input, exists := item["input"]; exists {
			if str, ok := input.(string); ok {
				inputs = append(inputs, str)
			}
		}
		if inputType, exists := item["type"]; exists {
			if str, ok := inputType.(string); ok {
				types = append(types, str)
			}
		}
		if name, exists := item["name"]; exists {
			if str, ok := name.(string); ok {
				names = append(names, str)
			}
		}
	}

	return inputs, types, names
}

// parseInputParams parses input parameters from JSON or base64 encoded string
func (app *App) parseInputParams(paramStr string) ([]string, []string, []string) {
	type Inputs struct {
		Inputs []map[string]interface{} `json:"inputs"`
	}

	var data Inputs

	// Try base64 decode first
	if decoded, err := base64.StdEncoding.DecodeString(paramStr); err == nil {
		if err := json.Unmarshal(decoded, &data); err != nil {
			app.logger.Errorf("Failed to unmarshal base64 decoded params: %v", err)
		}
	} else {
		// Try direct JSON unmarshal
		if err := json.Unmarshal([]byte(paramStr), &data); err != nil {
			app.logger.Errorf("Failed to unmarshal params: %v", err)
		}
	}

	var inputs, types, names []string

	for _, item := range data.Inputs {
		if input, exists := item["input"]; exists {
			if str, ok := input.(string); ok {
				inputs = append(inputs, str)
			}
		}
		if inputType, exists := item["type"]; exists {
			if str, ok := inputType.(string); ok {
				types = append(types, str)
			}
		}
		if name, exists := item["name"]; exists {
			if str, ok := name.(string); ok {
				names = append(names, str)
			}
		}
	}

	return inputs, types, names
}

// webserver starts the HTTP server
func (app *App) webserver() {
	killch := make(chan os.Signal, 1)
	signal.Notify(killch, os.Interrupt, syscall.SIGTERM, syscall.SIGINT, syscall.SIGQUIT)

	go func() {
		<-killch
		app.logger.Infof("Shutting down server at %s", time.Now().String())
		os.Exit(0)
	}()

	r := pat.New()
	r.Get("/healthcheck", func(w http.ResponseWriter, r *http.Request) {
		fmt.Fprintf(w, "OK")
	})
	r.Get("/mcall/{type}/{params}", app.getHandle)
	r.Post("/mcall", app.postHandle)

	http.Handle("/", r)

	addr := fmt.Sprintf("%s:%s", app.config.WebServer.Host, app.config.WebServer.Port)
	app.logger.Infof("Starting server on %s", addr)

	if err := http.ListenAndServe(addr, nil); err != nil {
		app.logger.Fatalf("Server failed to start: %v", err)
	}
}

// NewApp creates a new App instance
func NewApp(config *Config) *App {
	app := &App{
		config:    config,
		workerNum: config.Worker.Number,
		timeout:   config.Request.Timeout,
		subject:   config.Request.Subject,
		format:    config.Response.Format,
		base64:    config.Response.Encoding.Type,
		esConfig: ESConfig{
			Host:      config.Response.ES.Host,
			ID:        config.Response.ES.ID,
			Password:  config.Response.ES.Password,
			IndexName: config.Response.ES.IndexName,
		},
		namespace: "default",
		lockName:  "tz-mcall-leader",
	}

	// Set defaults
	if app.workerNum == 0 {
		app.workerNum = DefaultWorkerNum
	}
	if app.timeout == 0 {
		app.timeout = DefaultTimeout
	}
	if app.format == "" {
		app.format = DefaultFormat
	}

	return app
}

// setupLogging configures the logging system
func setupLogging(config *Config) (*logging.Logger, error) {
	logFile := config.Log.File
	if logFile == "" {
		logFile = DefaultLogFile
	}

	// Try to create log directory, but fallback to current directory if permission denied
	if err := os.MkdirAll(filepath.Dir(logFile), 0755); err != nil {
		// Fallback to current directory
		logFile = "./mcall.log"
	}

	logFileHandle, err := os.OpenFile(logFile, os.O_RDWR|os.O_CREATE|os.O_APPEND, 0666)
	if err != nil {
		return nil, fmt.Errorf("failed to open log file: %w", err)
	}

	logBackend := logging.NewLogBackend(logFileHandle, "", 0)
	logFormatter := logging.NewBackendFormatter(logBackend, logging.MustStringFormatter(LogFormat))

	logLevel := config.Log.Level
	if logLevel == "" {
		logLevel = DefaultLogLevel
	}

	level, err := logging.LogLevel(logLevel)
	if err != nil {
		level = logging.DEBUG
	}

	logging.SetBackend(logFormatter)
	logging.SetLevel(level, "")

	return logging.MustGetLogger("mcall"), nil
}

// loadConfig loads configuration from file or sets defaults
func loadConfig(configFile string) (*Config, error) {
	config := &Config{}

	if configFile != "" {
		viper.SetConfigFile(configFile)
		viper.SetConfigType("yaml")

		if err := viper.ReadInConfig(); err != nil {
			return nil, fmt.Errorf("failed to read config file: %w", err)
		}

		if err := viper.Unmarshal(config); err != nil {
			return nil, fmt.Errorf("failed to unmarshal config: %w", err)
		}
	}

	// Set defaults for missing values
	if config.Worker.Number == 0 {
		config.Worker.Number = DefaultWorkerNum
	}
	if config.WebServer.Host == "" {
		config.WebServer.Host = DefaultHTTPHost
	}
	if config.WebServer.Port == "" {
		config.WebServer.Port = DefaultHTTPPort
	}
	if config.Response.Format == "" {
		config.Response.Format = DefaultFormat
	}
	if config.Request.Timeout == 0 {
		config.Request.Timeout = DefaultTimeout
	}
	if config.Log.Level == "" {
		config.Log.Level = DefaultLogLevel
	}
	if config.Log.File == "" {
		config.Log.File = DefaultLogFile
	}

	return config, nil
}

// Args represents command line arguments
type Args map[string]interface{}

// createKubernetesClient creates a Kubernetes client
func (app *App) createKubernetesClient() error {
	var config *rest.Config
	var err error

	// Try in-cluster config first
	if config, err = rest.InClusterConfig(); err != nil {
		// Fallback to kubeconfig
		kubeconfig := os.Getenv("KUBECONFIG")
		if kubeconfig == "" {
			kubeconfig = filepath.Join(os.Getenv("HOME"), ".kube", "config")
		}
		config, err = clientcmd.BuildConfigFromFlags("", kubeconfig)
		if err != nil {
			return fmt.Errorf("failed to create kubernetes config: %w", err)
		}
	}

	clientset, err := kubernetes.NewForConfig(config)
	if err != nil {
		return fmt.Errorf("failed to create kubernetes client: %w", err)
	}

	app.clientset = clientset
	return nil
}

// runLeaderElection runs the leader election process
func (app *App) runLeaderElection(ctx context.Context) error {
	if !app.leaderElection {
		// If leader election is disabled, run directly
		return app.runAsLeader(ctx)
	}

	// Get pod name for leader election identity
	podName := os.Getenv("HOSTNAME")
	if podName == "" {
		podName = "mcall-pod"
	}

	// Create leader election lock
	lock := &resourcelock.LeaseLock{
		LeaseMeta: metav1.ObjectMeta{
			Name:      app.lockName,
			Namespace: app.namespace,
		},
		Client: app.clientset.CoordinationV1(),
		LockConfig: resourcelock.ResourceLockConfig{
			Identity: podName,
		},
	}

	// Configure leader election
	lec := leaderelection.LeaderElectionConfig{
		Lock: lock,
		Callbacks: leaderelection.LeaderCallbacks{
			OnStartedLeading: func(ctx context.Context) {
				app.logger.Infof("Pod %s became the leader", podName)
				app.runAsLeader(ctx)
			},
			OnStoppedLeading: func() {
				app.logger.Infof("Pod %s lost leadership", podName)
			},
			OnNewLeader: func(identity string) {
				if identity == podName {
					app.logger.Infof("Pod %s is the new leader", podName)
				} else {
					app.logger.Infof("New leader elected: %s", identity)
				}
			},
		},
		LeaseDuration: 15 * time.Second,
		RenewDeadline: 10 * time.Second,
		RetryPeriod:   2 * time.Second,
	}

	// Start worker logic in a separate goroutine
	go func() {
		workerCtx, cancel := context.WithCancel(context.Background())
		defer cancel()
<<<<<<< HEAD
		
=======

>>>>>>> 199325d2
		// Handle shutdown signals for worker
		sigCh := make(chan os.Signal, 1)
		signal.Notify(sigCh, os.Interrupt, syscall.SIGTERM)
		go func() {
			<-sigCh
			app.logger.Info("Received shutdown signal, cancelling worker context")
			cancel()
		}()

		if err := app.runAsWorker(workerCtx); err != nil {
			app.logger.Errorf("Worker failed: %v", err)
		}
	}()

	// Run leader election
	leaderelection.RunOrDie(ctx, lec)
	return nil
}

// runAsLeader runs the main logic when this pod is the leader
func (app *App) runAsLeader(ctx context.Context) error {
	app.logger.Info("Running as leader - starting task distribution")

	// Create a ticker for periodic task execution
	ticker := time.NewTicker(5 * time.Minute) // Run every 5 minutes
	defer ticker.Stop()

	// Run initial task
	if err := app.distributeTasks(ctx); err != nil {
		app.logger.Errorf("Failed to distribute tasks: %v", err)
	}

	// Run periodic tasks
	for {
		select {
		case <-ctx.Done():
			app.logger.Info("Leader context cancelled, stopping task distribution")
			return ctx.Err()
		case <-ticker.C:
			if err := app.distributeTasks(ctx); err != nil {
				app.logger.Errorf("Failed to distribute tasks: %v", err)
			}
		}
	}
}

// distributeTasks distributes tasks to worker pods
func (app *App) distributeTasks(ctx context.Context) error {
	app.logger.Info("Distributing tasks to worker pods")

	// Get list of available pods
	pods, err := app.clientset.CoreV1().Pods(app.namespace).List(ctx, metav1.ListOptions{
		LabelSelector: "app=tz-mcall",
	})
	if err != nil {
		return fmt.Errorf("failed to list pods: %w", err)
	}

	// Filter out the leader pod
	var workerPods []string
	for _, pod := range pods.Items {
		if pod.Name != os.Getenv("HOSTNAME") && pod.Status.Phase == "Running" {
			workerPods = append(workerPods, pod.Name)
		}
	}

	app.logger.Infof("Found %d worker pods: %v", len(workerPods), workerPods)

	// Create tasks to distribute
	tasks := app.generateTasks()

<<<<<<< HEAD
	// Distribute tasks among worker pods
	for i, task := range tasks {
		if len(workerPods) == 0 {
			app.logger.Warning("No worker pods available")
			break
		}

=======
	if len(tasks) == 0 {
		app.logger.Info("No tasks to distribute")
		return nil
	}

	if len(workerPods) == 0 {
		app.logger.Warning("No worker pods available")
		return nil
	}

	// Distribute tasks among worker pods
	for i, task := range tasks {
>>>>>>> 199325d2
		workerPod := workerPods[i%len(workerPods)]
		if err := app.assignTaskToPod(ctx, workerPod, task); err != nil {
			app.logger.Errorf("Failed to assign task to pod %s: %v", workerPod, err)
		}
	}

	return nil
}

// generateTasks generates tasks to be distributed
func (app *App) generateTasks() []map[string]interface{} {
<<<<<<< HEAD
	// This is where you would generate your actual tasks
	// For now, we'll create some sample tasks
	tasks := []map[string]interface{}{
		{
			"id":      "task-1",
			"command": "echo 'Hello from task 1'",
			"type":    "cmd",
		},
		{
			"id":      "task-2", 
			"command": "echo 'Hello from task 2'",
			"type":    "cmd",
		},
		{
			"id":      "task-3",
			"command": "echo 'Hello from task 3'",
			"type":    "cmd",
		},
	}

	// If config has input tasks, use those instead
	if app.config.Request.Input != "" {
		inputs, types, names := app.parseConfigInput(app.config.Request.Input)
		tasks = make([]map[string]interface{}, len(inputs))
=======
	var tasks []map[string]interface{}

	// Only generate tasks if config has input tasks
	if app.config.Request.Input != "" {
		inputs, types, names := app.parseConfigInput(app.config.Request.Input)
		tasks = make([]map[string]interface{}, len(inputs))
		
>>>>>>> 199325d2
		for i, input := range inputs {
			taskType := RequestTypeCmd
			if i < len(types) {
				taskType = types[i]
			}
			taskName := app.subject
			if i < len(names) {
				taskName = names[i]
			}

			tasks[i] = map[string]interface{}{
				"id":      fmt.Sprintf("task-%d", i+1),
				"command": input,
				"type":    taskType,
				"name":    taskName,
			}
		}
<<<<<<< HEAD
=======
		
		app.logger.Infof("Generated %d tasks from configuration", len(tasks))
	} else {
		app.logger.Warning("No input configuration found, no tasks will be generated")
>>>>>>> 199325d2
	}

	return tasks
}

// assignTaskToPod assigns a task to a specific pod
func (app *App) assignTaskToPod(ctx context.Context, podName string, task map[string]interface{}) error {
	// Create a ConfigMap to store the task
	taskName := fmt.Sprintf("task-%s-%d", podName, time.Now().Unix())
<<<<<<< HEAD
	
=======

>>>>>>> 199325d2
	taskData, err := json.Marshal(task)
	if err != nil {
		return fmt.Errorf("failed to marshal task: %w", err)
	}

	configMap := &metav1.ObjectMeta{
		Name:      taskName,
		Namespace: app.namespace,
		Labels: map[string]string{
<<<<<<< HEAD
			"app":        "tz-mcall",
			"task":       "true",
=======
			"app":         "tz-mcall",
			"task":        "true",
>>>>>>> 199325d2
			"assigned-to": podName,
		},
		Annotations: map[string]string{
			"task-data": string(taskData),
		},
	}

	// Create the ConfigMap
	_, err = app.clientset.CoreV1().ConfigMaps(app.namespace).Create(ctx, &v1.ConfigMap{
		ObjectMeta: *configMap,
	}, metav1.CreateOptions{})
<<<<<<< HEAD
	
=======

>>>>>>> 199325d2
	if err != nil {
		return fmt.Errorf("failed to create task ConfigMap: %w", err)
	}

	app.logger.Infof("Assigned task %s to pod %s", task["id"], podName)
	return nil
}

// runAsWorker runs the worker logic to process assigned tasks
func (app *App) runAsWorker(ctx context.Context) error {
	app.logger.Info("Running as worker - monitoring for assigned tasks")
<<<<<<< HEAD
	
=======

>>>>>>> 199325d2
	podName := os.Getenv("HOSTNAME")
	if podName == "" {
		podName = "mcall-pod"
	}

	// Create a ticker to check for new tasks
	ticker := time.NewTicker(30 * time.Second) // Check every 30 seconds
	defer ticker.Stop()

	for {
		select {
		case <-ctx.Done():
			app.logger.Info("Worker context cancelled, stopping task monitoring")
			return ctx.Err()
		case <-ticker.C:
			if err := app.processAssignedTasks(ctx, podName); err != nil {
				app.logger.Errorf("Failed to process assigned tasks: %v", err)
			}
		}
	}
}

// processAssignedTasks processes tasks assigned to this worker pod
func (app *App) processAssignedTasks(ctx context.Context, podName string) error {
	// List ConfigMaps assigned to this pod
	configMaps, err := app.clientset.CoreV1().ConfigMaps(app.namespace).List(ctx, metav1.ListOptions{
		LabelSelector: fmt.Sprintf("app=tz-mcall,task=true,assigned-to=%s", podName),
	})
	if err != nil {
		return fmt.Errorf("failed to list assigned tasks: %w", err)
	}

	app.logger.Debugf("Found %d assigned tasks", len(configMaps.Items))

	for _, cm := range configMaps.Items {
		// Check if task is already processed
		if cm.Annotations["processed"] == "true" {
			continue
		}

		// Get task data
		taskData := cm.Annotations["task-data"]
		if taskData == "" {
			app.logger.Warningf("Task ConfigMap %s has no task data", cm.Name)
			continue
		}

		var task map[string]interface{}
		if err := json.Unmarshal([]byte(taskData), &task); err != nil {
			app.logger.Errorf("Failed to unmarshal task data: %v", err)
			continue
		}

		// Process the task
		app.logger.Infof("Processing task %s", task["id"])
		if err := app.executeTask(task); err != nil {
			app.logger.Errorf("Failed to execute task %s: %v", task["id"], err)
		}

		// Mark task as processed
		cm.Annotations["processed"] = "true"
		cm.Annotations["processed-at"] = time.Now().Format(time.RFC3339)
		cm.Annotations["processed-by"] = podName

		_, err = app.clientset.CoreV1().ConfigMaps(app.namespace).Update(ctx, &cm, metav1.UpdateOptions{})
		if err != nil {
			app.logger.Errorf("Failed to mark task as processed: %v", err)
		} else {
			app.logger.Infof("Task %s completed and marked as processed", task["id"])
		}
	}

	return nil
}

// executeTask executes a single task
func (app *App) executeTask(task map[string]interface{}) error {
	taskID := task["id"].(string)
	command := task["command"].(string)
	taskType := task["type"].(string)
	taskName := task["name"].(string)

	app.logger.Infof("Executing task %s: %s", taskID, command)

	// Create a single-item slice for the existing execCmd method
	inputs := []string{command}
	types := []string{taskType}
	names := []string{taskName}

	// Execute the task using existing logic
	results := app.execCmd(inputs, types, names)
<<<<<<< HEAD
	
=======

>>>>>>> 199325d2
	// Log the result
	for _, result := range results {
		app.logger.Infof("Task %s result: %s", taskID, result["result"])
	}

	return nil
}

// mainExec is the main execution logic
func mainExec(args Args) error {
	config, err := loadConfig(args["c"].(string))
	if err != nil {
		return fmt.Errorf("failed to load config: %w", err)
	}

	// Override config with command line arguments
	if webserver := args["w"].(bool); webserver {
		config.WebServer.Enable = true
	}
	if port := args["p"].(string); port != "" {
		config.WebServer.Port = port
	}

	// Setup logging
	logger, err := setupLogging(config)
	if err != nil {
		return fmt.Errorf("failed to setup logging: %w", err)
	}

	// Create app instance
	app := NewApp(config)
	app.logger = logger

	// Override config with command line arguments
	if workerNum := args["worker"].(int); workerNum > 0 {
		app.workerNum = workerNum
	}
	if format := args["f"].(string); format != "" {
		app.format = format
	}
	if base64 := args["e"].(string); base64 != "" {
		app.base64 = base64
	}

	// Check if leader election is enabled (via environment variable)
	app.leaderElection = os.Getenv("LEADER_ELECTION") == "true"
	if namespace := os.Getenv("NAMESPACE"); namespace != "" {
		app.namespace = namespace
	}

	// Set runtime configuration
	numCPUs := runtime.NumCPU()
	runtime.GOMAXPROCS(numCPUs)

	app.logger.Debugf("Worker number: %d", app.workerNum)
	app.logger.Debugf("Web server enabled: %v", config.WebServer.Enable)
	app.logger.Debugf("HTTP host: %s", config.WebServer.Host)
	app.logger.Debugf("HTTP port: %s", config.WebServer.Port)
	app.logger.Debugf("Leader election enabled: %v", app.leaderElection)
	app.logger.Debugf("Namespace: %s", app.namespace)

	// If leader election is enabled, set up Kubernetes client
	if app.leaderElection {
		if err := app.createKubernetesClient(); err != nil {
			app.logger.Errorf("Failed to create Kubernetes client: %v", err)
			app.logger.Info("Falling back to non-leader election mode")
			app.leaderElection = false
		}
	}

	// Run application
	if config.WebServer.Enable {
		app.webserver()
	} else if app.leaderElection {
		// Run with leader election
		ctx, cancel := context.WithCancel(context.Background())
		defer cancel()

		// Handle shutdown signals
		sigCh := make(chan os.Signal, 1)
		signal.Notify(sigCh, os.Interrupt, syscall.SIGTERM)
		go func() {
			<-sigCh
			app.logger.Info("Received shutdown signal, cancelling context")
			cancel()
		}()

		return app.runLeaderElection(ctx)
	} else {
		// Handle command line input or config file input
		var inputs []string
		var types []string
		var names []string

		if input := args["i"].(string); input != "" {
			// Command line input takes precedence
			inputs = strings.Split(input, ",")
			for i, inp := range inputs {
				inputs[i] = strings.TrimSpace(inp)
			}

			// Determine request types
			requestType := args["t"].(string)
			types = make([]string, len(inputs))
			for i := range inputs {
				if strings.HasPrefix(inputs[i], "http://") || strings.HasPrefix(inputs[i], "https://") {
					types[i] = requestType
				} else {
					types[i] = RequestTypeCmd
				}
			}

			// Set names
			names = make([]string, len(inputs))
			if name := args["n"].(string); name != "" {
				for i := range names {
					names[i] = name
				}
			}
		} else if config.Request.Input != "" {
			// Parse config file input
			inputs, types, names = app.parseConfigInput(config.Request.Input)
		}

		if len(inputs) > 0 {
			app.makeResponse(inputs, types, names)
		}
	}

	return nil
}

func main() {
	if len(os.Args) < 2 {
		fmt.Println("Usage: mcall <command> [options]")
		fmt.Println("Commands:")
		fmt.Println("  -i      - Execute command or HTTP request")
		fmt.Printf("  -t      - Request type (get, post, cmd) default: %s\n", RequestTypeCmd)
		fmt.Println("  -w      - Run webserver")
		fmt.Println("  -c      - Configuration file path")
		fmt.Println("  -help   - Show help")
		fmt.Println("")
		fmt.Println("Examples:")
		fmt.Println("  mcall -i=\"ls /etc/hosts\"")
		fmt.Printf("  mcall -t=%s -i=\"http://localhost:%s/healthcheck\"\n", RequestTypeGet, DefaultHTTPPort)
		fmt.Printf("  mcall -t=%s -i=\"http://localhost:8000/uptime_list?company_id=1\"\n", RequestTypePost)
		fmt.Println("  mcall -w=true")
		fmt.Println("  mcall -c=/etc/mcall/mcall.yaml")
		return
	}

	// Parse command line flags
	var (
		help    = flag.Bool("help", false, "Show these options")
		vt      = flag.String("t", RequestTypeCmd, "Request type (get, post, cmd)")
		vi      = flag.String("i", "", "Input (command or URL, multiple separated by comma)")
		vc      = flag.String("c", "", "Configuration file path")
		vw      = flag.Bool("w", false, "Run webserver")
		vp      = flag.String("p", DefaultHTTPPort, "Webserver port")
		vf      = flag.String("f", DefaultFormat, "Return format (json, plain)")
		ve      = flag.String("e", "", "Return result with encoding (std, url)")
		vn      = flag.String("n", "", "Request name")
		vworker = flag.Int("worker", DefaultWorkerNum, "Number of workers")
		vlf     = flag.String("lf", DefaultLogFile, "Logfile destination")
		vll     = flag.String("l", DefaultLogLevel, "Log level (debug, info, error)")
	)
	flag.Parse()

	args := Args{
		"help":     *help,
		"t":        *vt,
		"i":        *vi,
		"c":        *vc,
		"w":        *vw,
		"p":        *vp,
		"f":        *vf,
		"e":        *ve,
		"n":        *vn,
		"worker":   *vworker,
		"logfile":  *vlf,
		"loglevel": *vll,
	}

	if args["help"] == true {
		flag.PrintDefaults()
		return
	}

	if err := mainExec(args); err != nil {
		fmt.Fprintf(os.Stderr, "Error: %v\n", err)
		os.Exit(1)
	}
}<|MERGE_RESOLUTION|>--- conflicted
+++ resolved
@@ -23,15 +23,6 @@
 	"github.com/gorilla/pat"
 	"github.com/op/go-logging"
 	"github.com/spf13/viper"
-<<<<<<< HEAD
-	metav1 "k8s.io/apimachinery/pkg/apis/meta/v1"
-	v1 "k8s.io/api/core/v1"
-	"k8s.io/client-go/kubernetes"
-	"k8s.io/client-go/rest"
-	"k8s.io/client-go/tools/leaderelection"
-	"k8s.io/client-go/tools/leaderelection/resourcelock"
-	"k8s.io/client-go/tools/clientcmd"
-=======
 	v1 "k8s.io/api/core/v1"
 	metav1 "k8s.io/apimachinery/pkg/apis/meta/v1"
 	"k8s.io/client-go/kubernetes"
@@ -39,7 +30,6 @@
 	"k8s.io/client-go/tools/clientcmd"
 	"k8s.io/client-go/tools/leaderelection"
 	"k8s.io/client-go/tools/leaderelection/resourcelock"
->>>>>>> 199325d2
 )
 
 const (
@@ -884,11 +874,7 @@
 	go func() {
 		workerCtx, cancel := context.WithCancel(context.Background())
 		defer cancel()
-<<<<<<< HEAD
-		
-=======
-
->>>>>>> 199325d2
+
 		// Handle shutdown signals for worker
 		sigCh := make(chan os.Signal, 1)
 		signal.Notify(sigCh, os.Interrupt, syscall.SIGTERM)
@@ -960,15 +946,6 @@
 	// Create tasks to distribute
 	tasks := app.generateTasks()
 
-<<<<<<< HEAD
-	// Distribute tasks among worker pods
-	for i, task := range tasks {
-		if len(workerPods) == 0 {
-			app.logger.Warning("No worker pods available")
-			break
-		}
-
-=======
 	if len(tasks) == 0 {
 		app.logger.Info("No tasks to distribute")
 		return nil
@@ -981,7 +958,6 @@
 
 	// Distribute tasks among worker pods
 	for i, task := range tasks {
->>>>>>> 199325d2
 		workerPod := workerPods[i%len(workerPods)]
 		if err := app.assignTaskToPod(ctx, workerPod, task); err != nil {
 			app.logger.Errorf("Failed to assign task to pod %s: %v", workerPod, err)
@@ -993,32 +969,6 @@
 
 // generateTasks generates tasks to be distributed
 func (app *App) generateTasks() []map[string]interface{} {
-<<<<<<< HEAD
-	// This is where you would generate your actual tasks
-	// For now, we'll create some sample tasks
-	tasks := []map[string]interface{}{
-		{
-			"id":      "task-1",
-			"command": "echo 'Hello from task 1'",
-			"type":    "cmd",
-		},
-		{
-			"id":      "task-2", 
-			"command": "echo 'Hello from task 2'",
-			"type":    "cmd",
-		},
-		{
-			"id":      "task-3",
-			"command": "echo 'Hello from task 3'",
-			"type":    "cmd",
-		},
-	}
-
-	// If config has input tasks, use those instead
-	if app.config.Request.Input != "" {
-		inputs, types, names := app.parseConfigInput(app.config.Request.Input)
-		tasks = make([]map[string]interface{}, len(inputs))
-=======
 	var tasks []map[string]interface{}
 
 	// Only generate tasks if config has input tasks
@@ -1026,7 +976,6 @@
 		inputs, types, names := app.parseConfigInput(app.config.Request.Input)
 		tasks = make([]map[string]interface{}, len(inputs))
 		
->>>>>>> 199325d2
 		for i, input := range inputs {
 			taskType := RequestTypeCmd
 			if i < len(types) {
@@ -1044,13 +993,10 @@
 				"name":    taskName,
 			}
 		}
-<<<<<<< HEAD
-=======
 		
 		app.logger.Infof("Generated %d tasks from configuration", len(tasks))
 	} else {
 		app.logger.Warning("No input configuration found, no tasks will be generated")
->>>>>>> 199325d2
 	}
 
 	return tasks
@@ -1060,11 +1006,7 @@
 func (app *App) assignTaskToPod(ctx context.Context, podName string, task map[string]interface{}) error {
 	// Create a ConfigMap to store the task
 	taskName := fmt.Sprintf("task-%s-%d", podName, time.Now().Unix())
-<<<<<<< HEAD
-	
-=======
-
->>>>>>> 199325d2
+
 	taskData, err := json.Marshal(task)
 	if err != nil {
 		return fmt.Errorf("failed to marshal task: %w", err)
@@ -1074,13 +1016,8 @@
 		Name:      taskName,
 		Namespace: app.namespace,
 		Labels: map[string]string{
-<<<<<<< HEAD
-			"app":        "tz-mcall",
-			"task":       "true",
-=======
 			"app":         "tz-mcall",
 			"task":        "true",
->>>>>>> 199325d2
 			"assigned-to": podName,
 		},
 		Annotations: map[string]string{
@@ -1092,11 +1029,7 @@
 	_, err = app.clientset.CoreV1().ConfigMaps(app.namespace).Create(ctx, &v1.ConfigMap{
 		ObjectMeta: *configMap,
 	}, metav1.CreateOptions{})
-<<<<<<< HEAD
-	
-=======
-
->>>>>>> 199325d2
+
 	if err != nil {
 		return fmt.Errorf("failed to create task ConfigMap: %w", err)
 	}
@@ -1108,11 +1041,7 @@
 // runAsWorker runs the worker logic to process assigned tasks
 func (app *App) runAsWorker(ctx context.Context) error {
 	app.logger.Info("Running as worker - monitoring for assigned tasks")
-<<<<<<< HEAD
-	
-=======
-
->>>>>>> 199325d2
+
 	podName := os.Getenv("HOSTNAME")
 	if podName == "" {
 		podName = "mcall-pod"
@@ -1204,11 +1133,7 @@
 
 	// Execute the task using existing logic
 	results := app.execCmd(inputs, types, names)
-<<<<<<< HEAD
-	
-=======
-
->>>>>>> 199325d2
+
 	// Log the result
 	for _, result := range results {
 		app.logger.Infof("Task %s result: %s", taskID, result["result"])
